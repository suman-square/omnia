--- conflicted
+++ resolved
@@ -7,11 +7,7 @@
 
 **Pre requisites**
 
-<<<<<<< HEAD
-* Ensure that ``/etc/exports`` on the NFS server is populated with the same paths listed as ``server_share_path`` in the ``nfs_client_params`` in ``input/storage_config.yml``.
-=======
 * NFS is set up on Omnia clusters based on the inputs provided in ``input/storage_config.yml``.
->>>>>>> 86fa6f0d
 
     +-----------------------+-------------------------------------------------------------------------------------------------------------------------------------------------------------+
     | Parameter             | Details                                                                                                                                                     |
