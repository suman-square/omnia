Prerequisites
-------------

<<<<<<< HEAD
* (Recommended) Run ``prereq.sh`` to get the system ready to deploy Omnia. Alternatively, ensure that `Ansible 2.12.10 <https://docs.ansible.com/ansible/latest/reference_appendices/release_and_maintenance.html>`_ and `Python 3.8 <https://www.python.org/downloads/release/python-380/>`_ are installed on the system. SELinux should also be disabled.

* If the control plane is running on the minimal edition of the OS, ensure that ``chrony`` and ``podman`` are installed before running ``provision.yml``.

* Set the IP address of the control plane with a /16 subnet mask. The control plane NIC connected to remote servers (through the switch) should be configured with two IPs (BMC IP and admin IP) in a shared LOM or hybrid set up. In the case of a dedicated network topology, a single IP (admin IP) is required.
=======
* (Recommended) Run ``prereq.sh`` to get the system ready to deploy Omnia. Alternatively, ensure that `Ansible 2.14 <https://docs.ansible.com/ansible/latest/reference_appendices/release_and_maintenance.html>`_ and `Python 3.9 <https://www.python.org/downloads/>`_ are installed on the system.

* All target bare-metal servers should be reachable to the chosen control plane.

* Set the IP address of the control plane. The control plane NIC connected to remote servers (through the switch) should be configured with two IPs (BMC IP and admin IP) in a shared LOM or hybrid set up. In the case dedicated network topology, a single IP (admin IP) is required.
>>>>>>> 86fa6f0d

.. figure:: ../../images/ControlPlaneNic.png

            *Control plane NIC IP configuration in a LOM setup*

.. figure:: ../../images/ControlPlane_DedicatedNIC.png

            *Control plane NIC IP configuration in a dedicated setup*


* Set the hostname of the control plane using the ``hostname``. ``domain name`` format.

    .. include:: ../../Appendices/hostnamereqs.rst

    For example, ``controlplane.omnia.test`` is acceptable. ::

        hostnamectl set-hostname controlplane.omnia.test

.. note:: The domain name specified for the control plane should be the same as the one specified under ``domain_name`` in ``input/provision_config.yml``.

* To provision the bare metal servers, download one of the following ISOs to the control plane:

    1. `Rocky 8 <https://rockylinux.org/>`_

    2. `RHEL 8.x <https://www.redhat.com/en/enterprise-linux-8>`_

    3. `Ubuntu <https://ubuntu.com/download/server>`_

.. note:: Ensure the ISO provided has downloaded seamlessly (No corruption). Verify the SHA checksum/ download size of the ISO file before provisioning to avoid future failures.

Note the compatibility between cluster OS and control plane OS below:

        +---------------------+--------------------+------------------+
        |                     |                    |                  |
        | Control Plane OS    | Cluster  Node OS   | Compatibility   |
        +=====================+====================+==================+
        |                     |                    |                  |
        | RHEL [1]_           | RHEL               | Yes              |
        +---------------------+--------------------+------------------+
        |                     |                    |                  |
        | RHEL [1]_           | Rocky              | Yes              |
        +---------------------+--------------------+------------------+
        |                     |                    |                  |
        | Rocky               | Rocky              | Yes              |
        +---------------------+--------------------+------------------+
        |                     |                    |                  |
        | Ubuntu              | Ubuntu             | Yes              |
        +---------------------+--------------------+------------------+
        |                     |                    |                  |
        | Rocky               | Ubuntu             | No               |
        +---------------------+--------------------+------------------+
        |                     |                    |                  |
        | RHEL                | Ubuntu             | No               |
        +---------------------+--------------------+------------------+
        |                     |                    |                  |
        | Ubuntu              | RHEL               | No               |
        +---------------------+--------------------+------------------+
        |                     |                    |                  |
        | Ubuntu              | Rocky              | No               |
        +---------------------+--------------------+------------------+

<<<<<<< HEAD
.. [1] Ensure that control planes running RHEL have an active subscription or are configured to access local repositories. The following repositories should be enabled on the control plane: **AppStream**, **Code Ready Builder (CRB)**, **BaseOS**. For RHEL control planes running 8.5 and below, ensure that sshpass is additionally available to install or download to the control plane (from any local repository).

* To **optionally** set up CUDA and OFED using the provisioning tool, download the required repositories to the control plane from here to deploy on the target nodes:

    1. `For NVIDIA GPUs: <https://developer.nvidia.com/cuda-downloads/>`_: CUDA is a parallel computing platform and application programming interface that allows software to use certain types of graphics processing units for general purpose processing, an approach called general-purpose computing on GPUs.

    2. `For Mellanox <https://network.nvidia.com/products/infiniband-drivers/linux/mlnx_ofed/>`_: OFED (OpenFabrics Enterprise Distribution) is an open-source software for RDMA and kernel bypass applications. OFED can be used in business, research and scientific environments that require highly efficient networks, storage connectivity and parallel computing.
=======
.. [1] Ensure that control planes running RHEL have an active subscription or are configured to access local repositories. The following repositories should be enabled on the control plane: **AppStream**, **BaseOS**.
>>>>>>> 86fa6f0d

* Ensure that all connection names under the network manager match their corresponding device names.
    To verify network connection name, use the following command: ::

            nmcli connection

    To verify the device name, use the following command: ::

<<<<<<< HEAD
            ip link show

In the event of a mismatch, edit the file  ``/etc/sysconfig/network-scripts/ifcfg-<nic name>`` using vi editor.

* When discovering nodes via snmpwalk or a mapping file, all target nodes should be set up in PXE mode before running the playbook.

* Nodes provisioned using the Omnia provision tool do not require a RedHat subscription to run ``provision.yml`` on RHEL target nodes.

* For RHEL target nodes not provisioned by Omnia, ensure that RedHat subscription is enabled on all target nodes. Every target node will require a RedHat subscription.

* Users should also ensure that all repos (AppStream, BaseOS and CRB) are available on the RHEL control plane.

.. note::
   * To enable a repository from your RHEL subscription, run the following commands: ::

            subscription-manager repos --enable=codeready-builder-for-rhel-8-x86_64-rpms
            subscription-manager repos --enable=rhel-8-for-x86_64-appstream-rpms
            subscription-manager repos --enable=rhel-8-for-x86_64-baseos-rpms

    * Enable an offline repository by creating a ``.repo`` file in ``/etc/yum.repos.d/``. Refer the below sample content: ::

                [RHEL-8-appstream]

                name=Red Hat AppStream repo

                baseurl=http://xx.yy.zz/pub/Distros/RedHat/RHEL8/8.6/AppStream/x86_64/os/

                enabled=1

                gpgcheck=0

                [RHEL-8-baseos]

                name=Red Hat BaseOS repo

                baseurl=http://xx.yy.zz/pub/Distros/RedHat/RHEL8/8.6/BaseOS/x86_64/os/

                enabled=1

                gpgcheck=0

                [RHEL-8-crb]

                name=Red Hat CRB repo

                baseurl=http://xx.yy.zz/pub/Distros/RedHat/RHEL8/8.6/CRB/x86_64/os/

                enabled=1

                gpgcheck=0

    * Verify your changes by running: ::

            yum repolist enabled
            Updating Subscription Management repositories.
            Unable to read consumer identity
            This system is not registered with an entitlement server. You can use subscription-manager to register.
                repo id                                                           repo name
                RHEL-8-appstream-partners                                         Red Hat Enterprise Linux 8.6.0 Partners (AppStream)
                RHEL-8-baseos-partners                                            Red Hat Enterprise Linux 8.6.0 Partners (BaseOS)
                RHEL-8-crb-partners                                               Red Hat Enterprise Linux 8.6.0 Partners (CRB)

* If epel-release is pre-installed on the control plane, it should be uninstalled. Omnia will configure epel-release on the control plane. To uninstall epel-release, use the following command: ::

        dnf remove epel-release -y

* Ensure that the ``pxe_nic`` and ``public_nic`` are in the firewalld zone: public.
=======
             ip link show

In the event of a mismatch, edit the file  ``/etc/sysconfig/network-scripts/ifcfg-<nic name>`` using vi editor.

* When discovering nodes via a mapping file, all target nodes should be set up in PXE mode before running the playbook.
>>>>>>> 86fa6f0d

.. note::

    * After configuration and installation of the cluster, changing the control plane is not supported. If you need to change the control plane, you must redeploy the entire cluster.

    * For servers with an existing OS being discovered via BMC, ensure that the first PXE device on target nodes should be the designated active NIC for PXE booting.







<|MERGE_RESOLUTION|>--- conflicted
+++ resolved
@@ -1,19 +1,11 @@
-Prerequisites
--------------
+Before you run the provision tool
+---------------------------------
 
-<<<<<<< HEAD
-* (Recommended) Run ``prereq.sh`` to get the system ready to deploy Omnia. Alternatively, ensure that `Ansible 2.12.10 <https://docs.ansible.com/ansible/latest/reference_appendices/release_and_maintenance.html>`_ and `Python 3.8 <https://www.python.org/downloads/release/python-380/>`_ are installed on the system. SELinux should also be disabled.
-
-* If the control plane is running on the minimal edition of the OS, ensure that ``chrony`` and ``podman`` are installed before running ``provision.yml``.
-
-* Set the IP address of the control plane with a /16 subnet mask. The control plane NIC connected to remote servers (through the switch) should be configured with two IPs (BMC IP and admin IP) in a shared LOM or hybrid set up. In the case of a dedicated network topology, a single IP (admin IP) is required.
-=======
 * (Recommended) Run ``prereq.sh`` to get the system ready to deploy Omnia. Alternatively, ensure that `Ansible 2.14 <https://docs.ansible.com/ansible/latest/reference_appendices/release_and_maintenance.html>`_ and `Python 3.9 <https://www.python.org/downloads/>`_ are installed on the system.
 
 * All target bare-metal servers should be reachable to the chosen control plane.
 
 * Set the IP address of the control plane. The control plane NIC connected to remote servers (through the switch) should be configured with two IPs (BMC IP and admin IP) in a shared LOM or hybrid set up. In the case dedicated network topology, a single IP (admin IP) is required.
->>>>>>> 86fa6f0d
 
 .. figure:: ../../images/ControlPlaneNic.png
 
@@ -75,100 +67,20 @@
         | Ubuntu              | Rocky              | No               |
         +---------------------+--------------------+------------------+
 
-<<<<<<< HEAD
-.. [1] Ensure that control planes running RHEL have an active subscription or are configured to access local repositories. The following repositories should be enabled on the control plane: **AppStream**, **Code Ready Builder (CRB)**, **BaseOS**. For RHEL control planes running 8.5 and below, ensure that sshpass is additionally available to install or download to the control plane (from any local repository).
-
-* To **optionally** set up CUDA and OFED using the provisioning tool, download the required repositories to the control plane from here to deploy on the target nodes:
-
-    1. `For NVIDIA GPUs: <https://developer.nvidia.com/cuda-downloads/>`_: CUDA is a parallel computing platform and application programming interface that allows software to use certain types of graphics processing units for general purpose processing, an approach called general-purpose computing on GPUs.
-
-    2. `For Mellanox <https://network.nvidia.com/products/infiniband-drivers/linux/mlnx_ofed/>`_: OFED (OpenFabrics Enterprise Distribution) is an open-source software for RDMA and kernel bypass applications. OFED can be used in business, research and scientific environments that require highly efficient networks, storage connectivity and parallel computing.
-=======
 .. [1] Ensure that control planes running RHEL have an active subscription or are configured to access local repositories. The following repositories should be enabled on the control plane: **AppStream**, **BaseOS**.
->>>>>>> 86fa6f0d
 
 * Ensure that all connection names under the network manager match their corresponding device names.
-    To verify network connection name, use the following command: ::
+    To verify network connection names: ::
 
             nmcli connection
 
-    To verify the device name, use the following command: ::
+    To verify the device name: ::
 
-<<<<<<< HEAD
-            ip link show
-
-In the event of a mismatch, edit the file  ``/etc/sysconfig/network-scripts/ifcfg-<nic name>`` using vi editor.
-
-* When discovering nodes via snmpwalk or a mapping file, all target nodes should be set up in PXE mode before running the playbook.
-
-* Nodes provisioned using the Omnia provision tool do not require a RedHat subscription to run ``provision.yml`` on RHEL target nodes.
-
-* For RHEL target nodes not provisioned by Omnia, ensure that RedHat subscription is enabled on all target nodes. Every target node will require a RedHat subscription.
-
-* Users should also ensure that all repos (AppStream, BaseOS and CRB) are available on the RHEL control plane.
-
-.. note::
-   * To enable a repository from your RHEL subscription, run the following commands: ::
-
-            subscription-manager repos --enable=codeready-builder-for-rhel-8-x86_64-rpms
-            subscription-manager repos --enable=rhel-8-for-x86_64-appstream-rpms
-            subscription-manager repos --enable=rhel-8-for-x86_64-baseos-rpms
-
-    * Enable an offline repository by creating a ``.repo`` file in ``/etc/yum.repos.d/``. Refer the below sample content: ::
-
-                [RHEL-8-appstream]
-
-                name=Red Hat AppStream repo
-
-                baseurl=http://xx.yy.zz/pub/Distros/RedHat/RHEL8/8.6/AppStream/x86_64/os/
-
-                enabled=1
-
-                gpgcheck=0
-
-                [RHEL-8-baseos]
-
-                name=Red Hat BaseOS repo
-
-                baseurl=http://xx.yy.zz/pub/Distros/RedHat/RHEL8/8.6/BaseOS/x86_64/os/
-
-                enabled=1
-
-                gpgcheck=0
-
-                [RHEL-8-crb]
-
-                name=Red Hat CRB repo
-
-                baseurl=http://xx.yy.zz/pub/Distros/RedHat/RHEL8/8.6/CRB/x86_64/os/
-
-                enabled=1
-
-                gpgcheck=0
-
-    * Verify your changes by running: ::
-
-            yum repolist enabled
-            Updating Subscription Management repositories.
-            Unable to read consumer identity
-            This system is not registered with an entitlement server. You can use subscription-manager to register.
-                repo id                                                           repo name
-                RHEL-8-appstream-partners                                         Red Hat Enterprise Linux 8.6.0 Partners (AppStream)
-                RHEL-8-baseos-partners                                            Red Hat Enterprise Linux 8.6.0 Partners (BaseOS)
-                RHEL-8-crb-partners                                               Red Hat Enterprise Linux 8.6.0 Partners (CRB)
-
-* If epel-release is pre-installed on the control plane, it should be uninstalled. Omnia will configure epel-release on the control plane. To uninstall epel-release, use the following command: ::
-
-        dnf remove epel-release -y
-
-* Ensure that the ``pxe_nic`` and ``public_nic`` are in the firewalld zone: public.
-=======
              ip link show
 
 In the event of a mismatch, edit the file  ``/etc/sysconfig/network-scripts/ifcfg-<nic name>`` using vi editor.
 
 * When discovering nodes via a mapping file, all target nodes should be set up in PXE mode before running the playbook.
->>>>>>> 86fa6f0d
 
 .. note::
 
