BMC
---

For automatic provisioning of servers and discovery, the BMC method can be used.

**Pre requisites**

* Set the IP address of the control plane. The control plane NIC connected to remote servers (through the switch) should be configured with two IPs (BMC IP and admin IP) in a shared LOM or hybrid set up. In the case dedicated network topology, a single IP (admin IP) is required.
.. image:: ../../../images/ControlPlaneNic.png

<<<<<<< HEAD
* BMC NICs should either have a static IP assigned or be configured in DHCP mode.
=======
* To assign IPs on the BMC network while discovering servers using a BMC details, target servers should be in DHCP mode or switch details should be provided.
>>>>>>> 86fa6f0d

* BMC credentials should be the same across all servers and provided as input to Omnia in the parameters explained below.

* Target servers should be configured to boot in PXE mode with the appropriate NIC as the first boot device.

* If the ``discovery_ranges`` provided are outside the ``bmc_subnet``, ensure the target nodes can reach the control plane.

* IPMI over LAN needs to be enabled for the BMC. ::

    racadm set iDRAC.IPMILan.Enable 1
    racadm get iDRAC.IPMILan

<<<<<<< HEAD
- IP ranges (``bmc_static_start_range``, ``bmc_static_start_range``) provided to Omnia for BMC discovery should be within the same subnet.

.. caution::
    * To create a meaningful range of discovery, ensure that the last two octets of   ``bmc_static_end_range`` are equal to or greater than the last two octets of   the ``bmc_static_start_range``. That is, for the range a.b.c.d - a.b.e.f, e   and f should be greater than or equal to c and d. *Example: 172.20.0.50 -   172.20.1.101 is a valid range. However,    172.20.0.101 - 172.20.1.50 is not.*
    * If you are re-provisioning your cluster (that is, re-running the ``provision.yml`` playbook) after a `clean-up <../../CleanUpScript.html>`_, ensure to use a different ``admin_nic_subnet`` in ``input/provision_config.yml`` to avoid a conflict with newly assigned servers. Alternatively, disable any OS available in the ``Boot Option Enable/Disable`` section of your BIOS settings (``BIOS Settings`` > ``Boot Settings`` > ``UEFI Boot Settings``) on all target nodes.
    * ``admin_nic_subnet``, ``ib_nic_subnet`` and ``bmc_nic_subnet`` should have the same subnet mask (Omnia only supports /16 subnet masks currently).

- All iDRACs should be reachable from the ``admin_nic``.

.. note::
    *When iDRACs are in DHCP mode*
        *  The IP range *x.y.246.1* - *x.y.255.253* (where x and y are provided by the first two octets of ``bmc_nic_subnet``) are reserved by Omnia.
        * *x.y.246.1* - *x.y.250.253* will be the range of IPs reserved for dynamic assignment by Omnia.
        * During provisioning, Omnia updates servers to static mode and assigns IPs from *x.y.251.1* - *x.y.255.253*.
        * Users can see the IPs (that have been assigned from *x.y.251.1* - *x.y.255.253*) in the DB after provisioning the servers.
        * For example:
            If the provided ``bmc_subnet`` is ``10.3.0.0`` and there are two iDRACs in DHCP mode, the IPs assigned will be ``10.3.251.1`` and ``10.3.251.2``.

The following parameters need to be populated in ``input/provision_config.yml`` to discover target nodes using BMC.

.. caution::
    * Do not remove or comment any lines in the ``input/provision_config.yml`` file.
    * **THE ROCKY LINUX OS VERSION ON THE CLUSTER WILL BE UPGRADED TO THE LATEST 8.x VERSION AVAILABLE IRRESPECTIVE OF THE PROVISION_OS_VERSION PROVIDED IN PROVISION_CONFIG.YML.**

.. csv-table:: Parameters
   :file: ../../../Tables/bmc.csv
   :header-rows: 1
   :keepspace:

.. [1] Boolean parameters do not need to be passed with double or single quotes.

.. note::

    The ``input/provision_config.yml`` file is encrypted on the first run of the provision tool:

        To view the encrypted parameters: ::
=======
>>>>>>> 86fa6f0d


.. caution:: If you are re-provisioning your cluster (that is, re-running the ``discovery_provision.yml`` playbook) after a `clean-up <../../CleanUpScript.html>`_, ensure to use a different ``static_range`` against ``bmc_network`` in ``input/network_spec.yml`` to avoid a conflict with newly assigned servers. Alternatively, disable any OS available in the ``Boot Option Enable/Disable`` section of your BIOS settings (**BIOS Settings > Boot Settings > UEFI Boot Settings**) on all target nodes.

- All target servers should be reachable from the ``admin_network`` specified in ``input/network_spec.yml``.

* BMC network details should be provided in the ``input/network_spec.yml`` file.

When entering details in ``input/network_spec.yml``:
    * Ensure that the netmask bits for the BMC network and the admin network are the same.

    * The static and dynamic ranges for the BMC network accepts multiple comma-separated ranges.

    * The network gateways on both admin and BMC networks are optional.

.. note:: If the value of ``enable_switch_based`` is set to true, nodes will not be discovered via BMC irrespective of the contents in ``input/network_spec.yml``.

To continue to the next steps:

* `Provisioning the cluster <../installprovisiontool.html>`_<|MERGE_RESOLUTION|>--- conflicted
+++ resolved
@@ -8,11 +8,7 @@
 * Set the IP address of the control plane. The control plane NIC connected to remote servers (through the switch) should be configured with two IPs (BMC IP and admin IP) in a shared LOM or hybrid set up. In the case dedicated network topology, a single IP (admin IP) is required.
 .. image:: ../../../images/ControlPlaneNic.png
 
-<<<<<<< HEAD
-* BMC NICs should either have a static IP assigned or be configured in DHCP mode.
-=======
 * To assign IPs on the BMC network while discovering servers using a BMC details, target servers should be in DHCP mode or switch details should be provided.
->>>>>>> 86fa6f0d
 
 * BMC credentials should be the same across all servers and provided as input to Omnia in the parameters explained below.
 
@@ -25,45 +21,6 @@
     racadm set iDRAC.IPMILan.Enable 1
     racadm get iDRAC.IPMILan
 
-<<<<<<< HEAD
-- IP ranges (``bmc_static_start_range``, ``bmc_static_start_range``) provided to Omnia for BMC discovery should be within the same subnet.
-
-.. caution::
-    * To create a meaningful range of discovery, ensure that the last two octets of   ``bmc_static_end_range`` are equal to or greater than the last two octets of   the ``bmc_static_start_range``. That is, for the range a.b.c.d - a.b.e.f, e   and f should be greater than or equal to c and d. *Example: 172.20.0.50 -   172.20.1.101 is a valid range. However,    172.20.0.101 - 172.20.1.50 is not.*
-    * If you are re-provisioning your cluster (that is, re-running the ``provision.yml`` playbook) after a `clean-up <../../CleanUpScript.html>`_, ensure to use a different ``admin_nic_subnet`` in ``input/provision_config.yml`` to avoid a conflict with newly assigned servers. Alternatively, disable any OS available in the ``Boot Option Enable/Disable`` section of your BIOS settings (``BIOS Settings`` > ``Boot Settings`` > ``UEFI Boot Settings``) on all target nodes.
-    * ``admin_nic_subnet``, ``ib_nic_subnet`` and ``bmc_nic_subnet`` should have the same subnet mask (Omnia only supports /16 subnet masks currently).
-
-- All iDRACs should be reachable from the ``admin_nic``.
-
-.. note::
-    *When iDRACs are in DHCP mode*
-        *  The IP range *x.y.246.1* - *x.y.255.253* (where x and y are provided by the first two octets of ``bmc_nic_subnet``) are reserved by Omnia.
-        * *x.y.246.1* - *x.y.250.253* will be the range of IPs reserved for dynamic assignment by Omnia.
-        * During provisioning, Omnia updates servers to static mode and assigns IPs from *x.y.251.1* - *x.y.255.253*.
-        * Users can see the IPs (that have been assigned from *x.y.251.1* - *x.y.255.253*) in the DB after provisioning the servers.
-        * For example:
-            If the provided ``bmc_subnet`` is ``10.3.0.0`` and there are two iDRACs in DHCP mode, the IPs assigned will be ``10.3.251.1`` and ``10.3.251.2``.
-
-The following parameters need to be populated in ``input/provision_config.yml`` to discover target nodes using BMC.
-
-.. caution::
-    * Do not remove or comment any lines in the ``input/provision_config.yml`` file.
-    * **THE ROCKY LINUX OS VERSION ON THE CLUSTER WILL BE UPGRADED TO THE LATEST 8.x VERSION AVAILABLE IRRESPECTIVE OF THE PROVISION_OS_VERSION PROVIDED IN PROVISION_CONFIG.YML.**
-
-.. csv-table:: Parameters
-   :file: ../../../Tables/bmc.csv
-   :header-rows: 1
-   :keepspace:
-
-.. [1] Boolean parameters do not need to be passed with double or single quotes.
-
-.. note::
-
-    The ``input/provision_config.yml`` file is encrypted on the first run of the provision tool:
-
-        To view the encrypted parameters: ::
-=======
->>>>>>> 86fa6f0d
 
 
 .. caution:: If you are re-provisioning your cluster (that is, re-running the ``discovery_provision.yml`` playbook) after a `clean-up <../../CleanUpScript.html>`_, ensure to use a different ``static_range`` against ``bmc_network`` in ``input/network_spec.yml`` to avoid a conflict with newly assigned servers. Alternatively, disable any OS available in the ``Boot Option Enable/Disable`` section of your BIOS settings (**BIOS Settings > Boot Settings > UEFI Boot Settings**) on all target nodes.
