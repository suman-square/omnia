Open MPI AOCC HPL benchmark for AMD processors
----------------------------------------------
This topic explains how to manually update servers for MPI jobs. To automatically install pmix and configure slurm, `click here. <AutomatingOpenMPI.html>`_

This topic explains how to manually update servers for MPI jobs. To automatically install pmix and configure slurm, `click here. <AutomatingOpenMPI.html>`_

**Prerequisites**

1. Provision the cluster and install slurm on all cluster nodes.
2. Dependent packages have to be installed on the cluster nodes using the following steps.:

    i. Download the dependent packages on the control plane.:

        a. Create a package list.::

            cd /install/post/otherpkgs/<os_version>/x86_64/custom_software/
            cat openmpi.pkglist

        b. Enter the following contents into ``openmpi.pkglist``: ::

                custom_software/pmix-devel
                custom_software/libevent-devel

        c. Download the packages: ::

            cd packages
            dnf download pmix-devel --resolve --alldeps
            dnf download libevent-devel --resolve --alldeps

    ii. Push the packages to the cluster nodes:

        a. Update the ``package_list`` variable in the ``utils/os_package_update/package_update_config.yml`` file and save it. ::

                package_list: "/install/post/otherpkgs/<os_version>/x86_64/custom_software/openmpi.pkglist"

        b. Update the cluster nodes by running the ``package_update.yml`` playbook. ::

            ansible-playbook package_update.yml


3. OpenMPI and aocc-compiler-*.tar should be installed and compiled with slurm on all cluster nodes or should be available on the NFS share.

.. note::
    * Omnia currently supports ``pmix version2``, ``pmix_v2``.
    * While compiling OpenMPI, include ``pmix``, ``slurm``, ``hwloc`` and, ``libevent`` as shown in the below sample command: ::

            ./configure --prefix=/home/omnia-share/openmpi-4.1.5 --enable-mpi1-compatibility --enable-orterun-prefix-by-default --with-slurm=/usr --with-pmix=/usr --with-libevent=/usr --with-hwloc=/usr --with-ucx CC=clang CXX=clang++ FC=flang   2>&1 | tee config.out

**To execute multi-node jobs**


1. Update the following parameters in ``/etc/slurm/slurm.conf``: ::

    SelectType=select/cons_tres
    SelectTypeParameters=CR_Core
    TaskPlugin=task/affinity,task/cgroup

2. Restart ``slurmd.service`` on all compute nodes. ::

    systemctl stop slurmd
    systemctl start slurmd

3. Once the service restarts on the compute nodes, restart ``slurmctld.service`` on the manager node. ::

        systemctl stop slurmctld.service
        systemctl start slurmctld.service

4. Job execution can now be initiated.

For a job to run on multiple nodes (10.5.0.4 and 10.5.0.5) where OpenMPI is compiled and installed on the NFS share (``/home/omnia-share/openmpi/bin/mpirun``), the job can be initiated as below:
.. note:: Ensure ``amd-zen-hpl-2023_07_18`` is downloaded before running this command.

::

    srun -N 2 --mpi=pmix_v2 -n 2 ./amd-zen-hpl-2023_07_18/xhpl


For a batch job using the same parameters, the script would be: ::


    #!/bin/bash
    
    #SBATCH --job-name=test
    
    #SBATCH --output=test.log
    
    #SBATCH --partition=normal
    
    #SBATCH -N 3
    
    #SBATCH --time=10:00
    
    #SBATCH --ntasks=2
    

     
    
    source /home/omnia-share/setenv_AOCC.sh
    
    export PATH=$PATH:/home/omnia-share/openmpi/bin
    
    export LD_LIBRARY_PATH=$LD_LIBRARY_PATH:/home/omnia-share/openmpi/lib

    srun --mpi=pmix_v2 ./amd-zen-hpl-2023_07_18/xhpl


Alternatively, to use ``mpirun``, the script would be: ::
<<<<<<< HEAD

    #!/bin/bash

    #SBATCH --job-name=test

    #SBATCH --output=test.log

    #SBATCH --partition=normal

    #SBATCH -N 3

    #SBATCH --time=10:00

    #SBATCH --ntasks=2




    source /home/omnia-share/setenv_AOCC.sh

    export PATH=$PATH:/home/omnia-share/openmpi/bin

    export LD_LIBRARY_PATH=$LD_LIBRARY_PATH:/home/omnia-share/openmpi/lib

    /home/omnia-share/openmpi/bin/mpirun --map-by ppr:1:node -np 2 --display-map   --oversubscribe --mca orte_keep_fqdn_hostnames 1 ./xhpl



=======

    #!/bin/bash

    #SBATCH --job-name=test

    #SBATCH --output=test.log

    #SBATCH --partition=normal

    #SBATCH -N 3

    #SBATCH --time=10:00

    #SBATCH --ntasks=2




    source /home/omnia-share/setenv_AOCC.sh

    export PATH=$PATH:/home/omnia-share/openmpi/bin

    export LD_LIBRARY_PATH=$LD_LIBRARY_PATH:/home/omnia-share/openmpi/lib

    /home/omnia-share/openmpi/bin/mpirun --map-by ppr:1:node -np 2 --display-map   --oversubscribe --mca orte_keep_fqdn_hostnames 1 ./xhpl



>>>>>>> d17ddf45
.. note:: The above scripts are samples that can be modified as required. Ensure that ``--mca orte_keep_fqdn_hostnames 1`` is included in the mpirun command in sbatch scripts.  Omnia maintains all hostnames in FQDN format. Failing to include ``--mca orte_keep_fqdn_hostnames 1`` may cause job initiation to fail.
<|MERGE_RESOLUTION|>--- conflicted
+++ resolved
@@ -105,7 +105,6 @@
 
 
 Alternatively, to use ``mpirun``, the script would be: ::
-<<<<<<< HEAD
 
     #!/bin/bash
 
@@ -134,34 +133,4 @@
 
 
 
-=======
-
-    #!/bin/bash
-
-    #SBATCH --job-name=test
-
-    #SBATCH --output=test.log
-
-    #SBATCH --partition=normal
-
-    #SBATCH -N 3
-
-    #SBATCH --time=10:00
-
-    #SBATCH --ntasks=2
-
-
-
-
-    source /home/omnia-share/setenv_AOCC.sh
-
-    export PATH=$PATH:/home/omnia-share/openmpi/bin
-
-    export LD_LIBRARY_PATH=$LD_LIBRARY_PATH:/home/omnia-share/openmpi/lib
-
-    /home/omnia-share/openmpi/bin/mpirun --map-by ppr:1:node -np 2 --display-map   --oversubscribe --mca orte_keep_fqdn_hostnames 1 ./xhpl
-
-
-
->>>>>>> d17ddf45
 .. note:: The above scripts are samples that can be modified as required. Ensure that ``--mca orte_keep_fqdn_hostnames 1`` is included in the mpirun command in sbatch scripts.  Omnia maintains all hostnames in FQDN format. Failing to include ``--mca orte_keep_fqdn_hostnames 1`` may cause job initiation to fail.
