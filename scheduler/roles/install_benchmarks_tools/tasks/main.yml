# Copyright 2024 Dell Inc. or its subsidiaries. All Rights Reserved.
#
# Licensed under the Apache License, Version 2.0 (the "License");
# you may not use this file except in compliance with the License.
# You may obtain a copy of the License at
#
#     http://www.apache.org/licenses/LICENSE-2.0
#
# Unless required by applicable law or agreed to in writing, software
# distributed under the License is distributed on an "AS IS" BASIS,
# WITHOUT WARRANTIES OR CONDITIONS OF ANY KIND, either express or implied.
# See the License for the specific language governing permissions and
# limitations under the License
---

- name: Include local repo access variable file
  ansible.builtin.include_vars: "{{ local_repo_access_config_file }}"

- name: Include gcc vars
  ansible.builtin.include_vars: "{{ ansible_distribution | lower }}.yml"

- name: Install the common prerequisites for installing the ucx and openmpi
  ansible.builtin.include_tasks: prerequisite.yml

- name: Validate share path for ucx and openmpi
  ansible.builtin.include_tasks: validate_share_path.yml
  when: ucx_software_status or openmpi_software_status

- name: Install the prerequisites for installing the ucx
  when:
    - ucx_software_status or openmpi_software_status
  ansible.builtin.include_tasks: install_benchmarks.yml
  run_once: true
<<<<<<< HEAD

- name: Display warning message when share path not exists
  ansible.builtin.debug:
    msg: "{{ installation_warning }}"
  when: not share_exists

- name: Add the OpenMPI libraries path into ldconfig config
  when:
    - openmpi_software_status
  block:
    - name: Check Openmpi ldconf path file exists
=======

- name: Display warning message when share path not exists
  ansible.builtin.debug:
    msg: "{{ installation_warning }}"
  when: not share_exists


- name: Add the OpenMPI libraries path ldconfig
  when:
    - openmpi_software_status
  block:
    - name: Check Openmpi directory on the nfs share exist
>>>>>>> 3d7e48bc
      ansible.builtin.stat:
        path: "{{ openmpi_ldconf_path }}"
      register: openmpi_ldconfig_file

<<<<<<< HEAD
    - name: Create 30-openmpi.conf and copy mpirun path
      ansible.builtin.copy:
        dest: "{{ openmpi_ldconf_path }}"
        content: "{{ omnia_share_path }}/{{ benchmarks_dir_openmpi }}/lib"
        mode: '0644'
=======
    - name: Create ld.so.conf.d file
      ansible.builtin.copy:
        dest: "{{ openmpi_ldconf_path }}"
        content: "{{ omnia_share_path }}/{{ benchmarks_dir_openmpi }}/lib"
>>>>>>> 3d7e48bc
      when: not openmpi_ldconfig_file.stat.exists

    - name: Run ldconfig
      ansible.builtin.command: ldconfig
<<<<<<< HEAD
      when: not openmpi_ldconfig_file.stat.exists
      changed_when: false
=======
      when: not openmpi_ldconfig_file.stat.exists
>>>>>>> 3d7e48bc
<|MERGE_RESOLUTION|>--- conflicted
+++ resolved
@@ -1,4 +1,4 @@
-# Copyright 2024 Dell Inc. or its subsidiaries. All Rights Reserved.
+# Copyright 2025 Dell Inc. or its subsidiaries. All Rights Reserved.
 #
 # Licensed under the Apache License, Version 2.0 (the "License");
 # you may not use this file except in compliance with the License.
@@ -31,7 +31,6 @@
     - ucx_software_status or openmpi_software_status
   ansible.builtin.include_tasks: install_benchmarks.yml
   run_once: true
-<<<<<<< HEAD
 
 - name: Display warning message when share path not exists
   ansible.builtin.debug:
@@ -43,43 +42,18 @@
     - openmpi_software_status
   block:
     - name: Check Openmpi ldconf path file exists
-=======
-
-- name: Display warning message when share path not exists
-  ansible.builtin.debug:
-    msg: "{{ installation_warning }}"
-  when: not share_exists
-
-
-- name: Add the OpenMPI libraries path ldconfig
-  when:
-    - openmpi_software_status
-  block:
-    - name: Check Openmpi directory on the nfs share exist
->>>>>>> 3d7e48bc
       ansible.builtin.stat:
         path: "{{ openmpi_ldconf_path }}"
       register: openmpi_ldconfig_file
 
-<<<<<<< HEAD
-    - name: Create 30-openmpi.conf and copy mpirun path
+    - name: Create 30-openmpi.conf and copy mpirun library path
       ansible.builtin.copy:
         dest: "{{ openmpi_ldconf_path }}"
         content: "{{ omnia_share_path }}/{{ benchmarks_dir_openmpi }}/lib"
         mode: '0644'
-=======
-    - name: Create ld.so.conf.d file
-      ansible.builtin.copy:
-        dest: "{{ openmpi_ldconf_path }}"
-        content: "{{ omnia_share_path }}/{{ benchmarks_dir_openmpi }}/lib"
->>>>>>> 3d7e48bc
       when: not openmpi_ldconfig_file.stat.exists
 
     - name: Run ldconfig
       ansible.builtin.command: ldconfig
-<<<<<<< HEAD
       when: not openmpi_ldconfig_file.stat.exists
-      changed_when: false
-=======
-      when: not openmpi_ldconfig_file.stat.exists
->>>>>>> 3d7e48bc
+      changed_when: false